--- conflicted
+++ resolved
@@ -60,11 +60,8 @@
             Mv,
             ParEach,
             Ps,
-<<<<<<< HEAD
             Register,
-=======
             Range,
->>>>>>> 3176f60b
             Rm,
             RunPlugin,
             Select,
